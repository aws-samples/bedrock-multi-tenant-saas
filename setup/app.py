from aws_cdk import (
    App,
    CfnOutput,
    Fn,
    RemovalPolicy,
    Stack,
    Tags,
    aws_s3
)
from constructs import Construct
import json
from stack_constructs.api import API
from stack_constructs.api_gw import APIGW
from stack_constructs.api_key import APIKey
from stack_constructs.iam import IAM
from stack_constructs.lambda_function import LambdaFunction
from stack_constructs.lambda_layer import LambdaLayer
from stack_constructs.network import Network
from stack_constructs.scheduler import LambdaFunctionScheduler
import traceback

def _load_configs(filename):
    """
    Loads config from file
    """

    with open(filename, "r", encoding="utf-8") as f:
        config = json.load(f)

    return config

class BedrockAPIStack(Stack):
    def __init__(
            self, scope:
            Construct, id: str,
            config: dict,
            **kwargs) -> None:
        super().__init__(scope, id, **kwargs)
        # ==================================================
        # ============== STATIC PARAMETERS =================
        # ==================================================
        self.id = id
        self.lambdas_directory = "./../lambdas"
        self.prefix_id = config.get("STACK_PREFIX", None)
        self.vpc_cidr = config.get("VPC_CIDR", None)

        # ==================================================
        # ================= PARAMETERS =====================
        # ==================================================
<<<<<<< HEAD
        self.bedrock_endpoint_url = config["BEDROCK_ENDPOINT"].format(self.region)
        self.bedrock_sdk_url = config["BEDROCK_SDK_URL"]
        self.bedrock_region = config["BEDROCK_REGION"]
        self.langchain_requirements = config["LANGCHAIN_REQUIREMENTS"]
        self.pandas_requirements = config["PANDAS_REQUIREMENTS"]

    def build(self):
=======
        self.bedrock_endpoint_url = config.get("BEDROCK_ENDPOINT", None)
        if self.bedrock_endpoint_url is not None:
            self.bedrock_endpoint_url = self.bedrock_endpoint_url.format(self.region)
        self.bedrock_sdk_url = config.get("BEDROCK_SDK_URL", None)
        self.langchain_requirements = config.get("LANGCHAIN_REQUIREMENTS", None)
        self.pandas_requirements = config.get("PANDAS_REQUIREMENTS", None)
        self.api_throttling_rate = config.get("API_THROTTLING_RATE", 10000)
        self.api_burst_rate = config.get("API_BURST_RATE", 10000)
        self.api_gw_id = config.get("API_GATEWAY_ID", None)
        self.api_gw_resource_id = config.get("API_GATEWAY_RESOURCE_ID", None)

        if self.prefix_id is None:
            raise Exception("STACK_PREFIX not defined")

        if self.vpc_cidr is not None and self.bedrock_endpoint_url is not None and self.bedrock_sdk_url is not None and self.langchain_requirements is not None and self.pandas_requirements is not None:
            self.full_deployment = True
        else:
            if self.api_gw_id is not None and self.api_gw_resource_id is not None:
                self.full_deployment = False
            else:
                raise Exception("API_GATEWAY_ID and API_GATEWAY_RESOURCE_ID not defined")

    def build_full(self):
>>>>>>> b1dc104c
        # ==================================================
        # ================== IAM ROLE ======================
        # ==================================================
        iam = IAM(
            scope=self,
            id="iam_role_lambda"
        )

        iam_role = iam.build()

        # ==================================================
        # =================== NETWORK ======================
        # ==================================================

        network_class = Network(
            scope=self,
            id="network_stack",
            account=self.account,
            region=self.region
        )

        vpc, private_subnet1, private_subnet2, security_group = network_class.build(
            vpc_cidr=self.vpc_cidr
        )

        # ==================================================
        # =============== LAMBDA LAYERS ====================
        # ==================================================

        s3_bucket_layer = aws_s3.Bucket(
            self,
            f"{self.prefix_id}_s3_bucket_layer",
            auto_delete_objects=True,
            removal_policy=RemovalPolicy.DESTROY
        )

        lambda_layer = LambdaLayer(
            scope=self,
            id=f"{self.prefix_id}_lambda_layer",
            s3_bucket=s3_bucket_layer.bucket_name,
            role=iam_role.role_name,
        )

        boto3_layer = lambda_layer.build(
            layer_name=f"{self.prefix_id}_boto3_sdk_layer",
            code_dir=f"{self.lambdas_directory}/lambda_layer_url",
            environments={
                "SDK_DOWNLOAD_URL": self.bedrock_sdk_url,
                "S3_BUCKET": s3_bucket_layer.bucket_name
            }
        )

        langchain_layer = lambda_layer.build(
            layer_name=f"{self.prefix_id}_langchain_layer",
            code_dir=f"{self.lambdas_directory}/lambda_layer_requirements",
            environments={
                "REQUIREMENTS": self.langchain_requirements,
                "S3_BUCKET": s3_bucket_layer.bucket_name
            }
        )

        pandas_layer = lambda_layer.build(
            layer_name=f"{self.prefix_id}_pandas_layer",
            code_dir=f"{self.lambdas_directory}/lambda_layer_requirements",
            environments={
                "REQUIREMENTS": self.pandas_requirements,
                "S3_BUCKET": s3_bucket_layer.bucket_name
            }
        )

        # ==================================================
        # ============= BEDROCK FUNCTIONS ==================
        # ==================================================

        lambda_function = LambdaFunction(
            scope=self,
            id=f"{self.prefix_id}_lambda_function",
            role=iam_role.role_name,
        )

        bedrock_invoke_model = lambda_function.build(
            function_name=f"{self.prefix_id}_bedrock_invoke_model",
            code_dir=f"{self.lambdas_directory}/invoke_model",
            memory=512,
            timeout=900,
            environment={
                "BEDROCK_URL": self.bedrock_endpoint_url,
                "BEDROCK_REGION": self.bedrock_region
            },
            vpc=vpc,
            subnets=[private_subnet1, private_subnet2],
            security_groups=[security_group],
            layers=[boto3_layer, langchain_layer]
        )

        bedrock_list_model = lambda_function.build(
            function_name=f"{self.prefix_id}_bedrock_list_foundation_models",
            code_dir=f"{self.lambdas_directory}/list_foundation_models",
            memory=512,
            timeout=900,
            environment={
                "BEDROCK_URL": self.bedrock_endpoint_url,
                "BEDROCK_REGION": self.bedrock_region
            },
            vpc=vpc,
            subnets=[private_subnet1, private_subnet2],
            security_groups=[security_group],
            layers=[boto3_layer]
        )

        # ==================================================
        # =============== LAMBDA METERING ==================
        # ==================================================

        s3_bucket_metering = aws_s3.Bucket(
            self,
            f"{self.prefix_id}_s3_bucket_metering",
            bucket_name=f"{self.prefix_id}-bucket-metering-bedrock",
            auto_delete_objects=True,
            removal_policy=RemovalPolicy.DESTROY
        )

        bedrock_metering = lambda_function.build(
            function_name=f"{self.prefix_id}_bedrock_metering",
            code_dir=f"{self.lambdas_directory}/metering",
            memory=512,
            timeout=900,
            environment={
                "LOG_GROUP_API": f"/aws/lambda/{self.prefix_id}_bedrock_invoke_model",
                "S3_BUCKET": s3_bucket_metering.bucket_name
            },
            vpc=vpc,
            subnets=[private_subnet1, private_subnet2],
            security_groups=[security_group],
            layers=[pandas_layer]
        )

        scheduler = LambdaFunctionScheduler(
            self,
            id=f"{self.prefix_id}_lambda_scheduler"
        )

        scheduler.build(
            lambda_function=bedrock_metering
        )

        # ==================================================
        # ================== API GATEWAY ===================
        # ==================================================

        api_gw_class = APIGW(
            self,
            id=f"{self.prefix_id}_api_gw",
            api_gw_name=f"{self.prefix_id}_bedrock_api_gw"
        )

        api_gw = api_gw_class.build()

        # ==================================================
        # =================== API KEY ======================
        # ==================================================

        api_key_class = APIKey(
            self,
            id=f"{self.prefix_id}_api_key",
            prefix=self.prefix_id
        )

        stage = api_key_class.build(
            rest_api_id=api_gw.rest_api_id,
            resource_id=api_gw.rest_api_root_resource_id,
            throttling_rate=self.api_throttling_rate,
            burst_rate=self.api_burst_rate
        )

        # ==================================================
        # ================== API ROUTES ====================
        # ==================================================

        api_route = API(
            self,
            id=f"{self.prefix_id}_api_route",
            api_gw=api_gw,

        )

        api_route.build(
            lambda_function=bedrock_invoke_model,
            route="invoke_model",
            method="POST"
        )

        api_route.build(
            lambda_function=bedrock_list_model,
            route="list_foundation_models",
            method="GET"
        )

        CfnOutput(self, f"{self.prefix_id}_api_gw_url", export_name=f"{self.prefix_id}ApiGatewayUrl", value=stage.url_for_path(path=None))
        CfnOutput(self, f"{self.prefix_id}_api_gw_id", export_name=f"{self.prefix_id}ApiGatewayId", value=api_gw.rest_api_id)
        CfnOutput(self, f"{self.prefix_id}_api_gw_resource_id", export_name=f"{self.prefix_id}ApiGatewayResourceId", value=api_gw.rest_api_root_resource_id)

    def build_api_key(self):
        # ==================================================
        # =================== API KEY ======================
        # ==================================================

        api_key_class = APIKey(
            self,
            id=f"{self.prefix_id}_api_key",
            prefix=self.prefix_id
        )

        stage = api_key_class.build(
            rest_api_id=self.api_gw_id,
            resource_id=self.api_gw_resource_id,
            throttling_rate=self.api_throttling_rate,
            burst_rate=self.api_burst_rate
        )

        CfnOutput(self, f"{self.prefix_id}_api_gw_url", export_name=f"{self.prefix_id}ApiGatewayUrl", value=stage.url_for_path(path=None))

# ==================================================
# ============== STACK WITH COST CENTER ============
# ==================================================

app = App()

configs = _load_configs("./configs.json")

for config in configs:
    api_stack = BedrockAPIStack(
        scope=app,
        id=f"{config['STACK_PREFIX']}-bedrock-saas",
        config=config
    )

    if api_stack.full_deployment:
        api_stack.build_full()
    else:
        api_stack.build_api_key()

    # Add a cost tag to all constructs in the stack
    Tags.of(api_stack).add("Tenant", api_stack.prefix_id)

try:
    app.synth()
except Exception as e:
    stacktrace = traceback.format_exc()
    print(stacktrace)

    raise e<|MERGE_RESOLUTION|>--- conflicted
+++ resolved
@@ -47,15 +47,7 @@
         # ==================================================
         # ================= PARAMETERS =====================
         # ==================================================
-<<<<<<< HEAD
-        self.bedrock_endpoint_url = config["BEDROCK_ENDPOINT"].format(self.region)
-        self.bedrock_sdk_url = config["BEDROCK_SDK_URL"]
-        self.bedrock_region = config["BEDROCK_REGION"]
-        self.langchain_requirements = config["LANGCHAIN_REQUIREMENTS"]
-        self.pandas_requirements = config["PANDAS_REQUIREMENTS"]
-
-    def build(self):
-=======
+
         self.bedrock_endpoint_url = config.get("BEDROCK_ENDPOINT", None)
         if self.bedrock_endpoint_url is not None:
             self.bedrock_endpoint_url = self.bedrock_endpoint_url.format(self.region)
@@ -79,7 +71,6 @@
                 raise Exception("API_GATEWAY_ID and API_GATEWAY_RESOURCE_ID not defined")
 
     def build_full(self):
->>>>>>> b1dc104c
         # ==================================================
         # ================== IAM ROLE ======================
         # ==================================================
@@ -167,7 +158,7 @@
             timeout=900,
             environment={
                 "BEDROCK_URL": self.bedrock_endpoint_url,
-                "BEDROCK_REGION": self.bedrock_region
+                "BEDROCK_REGION": self.region
             },
             vpc=vpc,
             subnets=[private_subnet1, private_subnet2],
@@ -182,7 +173,7 @@
             timeout=900,
             environment={
                 "BEDROCK_URL": self.bedrock_endpoint_url,
-                "BEDROCK_REGION": self.bedrock_region
+                "BEDROCK_REGION": self.region
             },
             vpc=vpc,
             subnets=[private_subnet1, private_subnet2],
